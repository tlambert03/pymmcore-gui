--- conflicted
+++ resolved
@@ -1362,12 +1362,7 @@
 
 [package.metadata]
 requires-dist = [
-<<<<<<< HEAD
-    { name = "ndv", extras = ["vispy"], git = "https://github.com/pyapp-kit/ndv?rev=main" },
-    { name = "pymmcore-nano" },
-=======
     { name = "ndv", extras = ["vispy"], specifier = ">=0.2" },
->>>>>>> 3627b8cd
     { name = "pymmcore-plus", extras = ["cli"], specifier = ">=0.13.0" },
     { name = "pymmcore-widgets", specifier = ">=0.9.0" },
     { name = "pyqt6", specifier = "==6.7.1" },
