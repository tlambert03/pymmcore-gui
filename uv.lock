--- conflicted
+++ resolved
@@ -1445,15 +1445,9 @@
 
 [package.metadata]
 requires-dist = [
-<<<<<<< HEAD
-    { name = "ndv", extras = ["vispy"], specifier = ">=0.2.2" },
-    { name = "pydantic-settings", specifier = ">=2.7.1" },
-    { name = "pymmcore-plus", extras = ["cli"], git = "https://github.com/pymmcore-plus/pymmcore-plus?rev=main" },
-=======
     { name = "ndv", extras = ["pygfx"], specifier = ">=0.2.2" },
     { name = "pydantic-settings", specifier = ">=2.7.1" },
     { name = "pymmcore-plus", extras = ["cli"], specifier = ">=0.13.2" },
->>>>>>> 14541727
     { name = "pymmcore-widgets", specifier = ">=0.9.0" },
     { name = "pyqt6", specifier = "==6.7.1" },
     { name = "pyright", specifier = ">=1.1.393" },
@@ -1488,13 +1482,8 @@
 
 [[package]]
 name = "pymmcore-plus"
-<<<<<<< HEAD
-version = "0.13.2.dev2+gce04a38"
-source = { git = "https://github.com/pymmcore-plus/pymmcore-plus?rev=main#ce04a38dc5de3039db6cbf2e1a040fc223484588" }
-=======
 version = "0.13.2"
 source = { registry = "https://pypi.org/simple" }
->>>>>>> 14541727
 dependencies = [
     { name = "numpy" },
     { name = "platformdirs" },
@@ -1506,13 +1495,10 @@
     { name = "typing-extensions" },
     { name = "useq-schema" },
 ]
-<<<<<<< HEAD
-=======
 sdist = { url = "https://files.pythonhosted.org/packages/b8/56/95f81d4469af3df5524217260adb970dc80fb734e737b3b47d2e77412d1e/pymmcore_plus-0.13.2.tar.gz", hash = "sha256:207fa56a351b5a8affcd43c854374e7d630abe10ed7b7cdd0ebc8887e62780ac", size = 166410 }
 wheels = [
     { url = "https://files.pythonhosted.org/packages/d8/9e/18e7d55302cb2d94d2fe88240ed11bfacc1e4fc5cc32d9b31d00214278eb/pymmcore_plus-0.13.2-py3-none-any.whl", hash = "sha256:199817d23e114bf059e4567a3b26ab122795ef979e3ec7cfdcb838bf06deba3b", size = 170448 },
 ]
->>>>>>> 14541727
 
 [package.optional-dependencies]
 cli = [
