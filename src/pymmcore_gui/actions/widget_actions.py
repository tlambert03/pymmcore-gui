"""Defines actions that toggle/create singleton widgets."""

from __future__ import annotations

from dataclasses import dataclass
from typing import TYPE_CHECKING, Generic, TypeVar, cast

from pymmcore_plus import CMMCorePlus
from PyQt6.QtCore import Qt
from PyQt6.QtGui import QAction

from pymmcore_gui.actions._action_info import ActionKey

from ._action_info import ActionInfo

if TYPE_CHECKING:
    from collections.abc import Callable

    import pymmcore_widgets as pmmw
    from PyQt6.QtCore import QObject
    from PyQt6.QtWidgets import QWidget

    from pymmcore_gui._main_window import MicroManagerGUI
    from pymmcore_gui.widgets._exception_log import ExceptionLog
    from pymmcore_gui.widgets._mm_console import MMConsole
    from pymmcore_gui.widgets._stage_control import StagesControlWidget


# ######################## Functions that create widgets #########################


def _get_mm_main_window(obj: QObject) -> MicroManagerGUI | None:
    if obj.objectName() == "MicroManagerGUI":
        return cast("MicroManagerGUI", obj)
    parent = obj.parent()
    while parent is not None:
        if parent.objectName() == "MicroManagerGUI":
            return cast("MicroManagerGUI", parent)
        parent = parent.parent()
    return None


def _get_core(obj: QObject) -> CMMCorePlus:
    if win := _get_mm_main_window(obj):
        return win.mmc
    return CMMCorePlus.instance()


def create_property_browser(parent: QWidget) -> pmmw.PropertyBrowser:
    """Create a Property Browser widget."""
    from pymmcore_widgets import PropertyBrowser

    return PropertyBrowser(parent=parent, mmcore=_get_core(parent))


def create_about_widget(parent: QWidget) -> QWidget:
    """Create an "about this program" widget."""
    from pymmcore_gui.widgets._about_widget import AboutWidget

    return AboutWidget(parent=parent)


def create_mm_console(parent: QWidget) -> MMConsole:
    """Create a console widget."""
    from pymmcore_gui.widgets._mm_console import MMConsole

    return MMConsole(parent=parent)


def create_install_widgets(parent: QWidget) -> pmmw.InstallWidget:
    """Create the Install Devices widget."""
    from pymmcore_widgets import InstallWidget

    wdg = InstallWidget(parent=parent)
    wdg.setWindowFlags(Qt.WindowType.WindowStaysOnTopHint | Qt.WindowType.Window)
    wdg.resize(800, 400)
    return wdg


def create_mda_widget(parent: QWidget) -> pmmw.MDAWidget:
    """Create the MDA widget."""
    from pymmcore_gui.widgets import _MDAWidget

<<<<<<< HEAD
    return _MDAWidget(parent=parent, mmcore=_get_core(parent))
=======
    return MDAWidget(parent=parent, mmcore=_get_core(parent))
>>>>>>> 851e4d5b


def create_camera_roi(parent: QWidget) -> pmmw.CameraRoiWidget:
    """Create the Camera ROI widget."""
    from pymmcore_widgets import CameraRoiWidget

    return CameraRoiWidget(parent=parent, mmcore=_get_core(parent))


def create_config_groups(parent: QWidget) -> pmmw.GroupPresetTableWidget:
    """Create the Config Groups widget."""
    from pymmcore_widgets import GroupPresetTableWidget

    return GroupPresetTableWidget(parent=parent, mmcore=_get_core(parent))


def create_pixel_config(parent: QWidget) -> pmmw.PixelConfigurationWidget:
    """Create the Pixel Configuration widget."""
    from pymmcore_widgets import PixelConfigurationWidget

    return PixelConfigurationWidget(parent=parent, mmcore=_get_core(parent))


def create_exception_log(parent: QWidget) -> ExceptionLog:
    """Create the Exception Log widget."""
    from pymmcore_gui.widgets._exception_log import ExceptionLog

    wdg = ExceptionLog(parent=parent)
    wdg.setWindowFlags(Qt.WindowType.WindowStaysOnTopHint | Qt.WindowType.Window)
    wdg.resize(800, 400)
    return wdg


def create_stage_widget(parent: QWidget) -> StagesControlWidget:
    """Create the Stage Control widget."""
    from pymmcore_gui.widgets._stage_control import StagesControlWidget

    return StagesControlWidget(parent=parent, mmcore=_get_core(parent))


def create_config_wizard(parent: QWidget) -> pmmw.ConfigWizard:
    """Create the Hardware Configuration Wizard."""
    from pymmcore_widgets import ConfigWizard

    mmcore = _get_core(parent)
    config_file = mmcore.systemConfigurationFile() or ""
    return ConfigWizard(config_file=config_file, core=mmcore, parent=parent)


# ######################## WidgetAction Enum #########################


class WidgetAction(ActionKey):
    """Widget Actions toggle/create singleton widgets."""

    ABOUT = "About Pymmcore Gui"
    PROP_BROWSER = "Property Browser"
    PIXEL_CONFIG = "Pixel Configuration"
    INSTALL_DEVICES = "Install Devices"
    MDA_WIDGET = "MDA Widget"
    CONFIG_GROUPS = "Configs and Preset"
    CAMERA_ROI = "Camera ROI"
    CONSOLE = "Console"
    EXCEPTION_LOG = "Exception Log"
    STAGE_CONTROL = "Stage Control"
    CONFIG_WIZARD = "Hardware Config Wizard"

    def create_widget(self, parent: QWidget) -> QWidget:
        """Create the widget associated with this action."""
        info: WidgetActionInfo[QWidget] = WidgetActionInfo.for_key(self)
        if not info.create_widget:
            raise NotImplementedError(f"No constructor has been provided for {self!r}")
        return info.create_widget(parent)

    def dock_area(self) -> Qt.DockWidgetArea | None:
        """Return the default dock area for this widget."""
        return WidgetActionInfo.for_key(self).dock_area


# ######################## WidgetActionInfos #########################

WT = TypeVar("WT", bound="QWidget")


@dataclass
class WidgetActionInfo(ActionInfo, Generic[WT]):
    """Subclass to set default values for WidgetAction."""

    # by default, widget actions are checkable, and the check state indicates visibility
    checkable: bool = True
    # function that can be called with (parent: QWidget) -> QWidget
    create_widget: Callable[[QWidget], WT] | None = None
    # Use None to indicate that the widget should not be docked
    dock_area: Qt.DockWidgetArea | None = Qt.DockWidgetArea.RightDockWidgetArea


show_about = WidgetActionInfo(
    key=WidgetAction.ABOUT,
    create_widget=create_about_widget,
    dock_area=None,
    menu_role=QAction.MenuRole.AboutRole,
)

show_console = WidgetActionInfo(
    key=WidgetAction.CONSOLE,
    shortcut="Ctrl+Shift+C",
    icon="iconoir:terminal",
    create_widget=create_mm_console,
    dock_area=Qt.DockWidgetArea.BottomDockWidgetArea,
)

show_property_browser = WidgetActionInfo(
    key=WidgetAction.PROP_BROWSER,
    shortcut="Ctrl+Shift+P",
    icon="mdi-light:format-list-bulleted",
    create_widget=create_property_browser,
    dock_area=None,
)

show_install_devices = WidgetActionInfo(
    key=WidgetAction.INSTALL_DEVICES,
    shortcut="Ctrl+Shift+I",
    icon="mdi-light:download",
    create_widget=create_install_widgets,
    dock_area=None,
)

show_mda_widget = WidgetActionInfo(
    key=WidgetAction.MDA_WIDGET,
    shortcut="Ctrl+Shift+M",
    icon="qlementine-icons:cube-16",
    create_widget=create_mda_widget,
)

show_camera_roi = WidgetActionInfo(
    key=WidgetAction.CAMERA_ROI,
    shortcut="Ctrl+Shift+R",
    icon="material-symbols-light:screenshot-region-rounded",
    create_widget=create_camera_roi,
    dock_area=Qt.DockWidgetArea.LeftDockWidgetArea,
)

show_config_groups = WidgetActionInfo(
    key=WidgetAction.CONFIG_GROUPS,
    shortcut="Ctrl+Shift+G",
    icon="mdi-light:format-list-bulleted",
    create_widget=create_config_groups,
    dock_area=Qt.DockWidgetArea.LeftDockWidgetArea,
)

show_pixel_config = WidgetActionInfo(
    key=WidgetAction.PIXEL_CONFIG,
    shortcut="Ctrl+Shift+X",
    icon="mdi-light:grid",
    create_widget=create_pixel_config,
)

show_exception_log = WidgetActionInfo(
    key=WidgetAction.EXCEPTION_LOG,
    shortcut="Ctrl+Shift+E",
    icon="mdi-light:alert",
    create_widget=create_exception_log,
    dock_area=None,
)

show_stage_control = WidgetActionInfo(
    key=WidgetAction.STAGE_CONTROL,
    shortcut="Ctrl+Shift+S",
    icon="fa:arrows",
    create_widget=create_stage_widget,
    dock_area=Qt.DockWidgetArea.LeftDockWidgetArea,
)

show_config_wizard = WidgetActionInfo(
    key=WidgetAction.CONFIG_WIZARD,
    icon="mdi:cog",
    create_widget=create_config_wizard,
    dock_area=None,
)<|MERGE_RESOLUTION|>--- conflicted
+++ resolved
@@ -81,11 +81,7 @@
     """Create the MDA widget."""
     from pymmcore_gui.widgets import _MDAWidget
 
-<<<<<<< HEAD
     return _MDAWidget(parent=parent, mmcore=_get_core(parent))
-=======
-    return MDAWidget(parent=parent, mmcore=_get_core(parent))
->>>>>>> 851e4d5b
 
 
 def create_camera_roi(parent: QWidget) -> pmmw.CameraRoiWidget:
