from __future__ import annotations

from collections import ChainMap
from enum import Enum
from typing import TYPE_CHECKING, cast
from weakref import WeakValueDictionary

from pymmcore_plus import CMMCorePlus
from PyQt6.QtGui import QAction, QCloseEvent
from PyQt6.QtWidgets import (
    QDialog,
    QDockWidget,
    QMainWindow,
    QMenu,
    QMenuBar,
    QToolBar,
    QVBoxLayout,
    QWidget,
)

from pymmcore_gui.actions._core_qaction import QCoreAction
from pymmcore_gui.actions.widget_actions import WidgetActionInfo

from ._ndv_viewers import NDVViewersManager
from .actions import CoreAction, WidgetAction
from .actions._action_info import ActionKey
<<<<<<< HEAD
from .core_link._viewers_core_link import LivePreview
=======
from .widgets._pygfx_image import PygfxImagePreview
>>>>>>> 95c4ed3c
from .widgets._toolbars import OCToolBar, ShuttersToolbar

if TYPE_CHECKING:
    from collections.abc import Callable, Mapping


class Menu(str, Enum):
    """Menu names."""

    PYMM_GUI = "pymmcore-gui"
    WINDOW = "Window"

    def __str__(self) -> str:
        return str(self.value)


class Toolbar(str, Enum):
    """Toolbar names."""

    CAMERA_ACTIONS = "Camera Actions"
    OPTICAL_CONFIGS = "Optical Configs"
    WIDGETS = "Widgets"
    SHUTTERS = "Shutters"

    def __str__(self) -> str:
        return str(self.value)


class MicroManagerGUI(QMainWindow):
    """Micro-Manager minimal GUI."""

    # Toolbars are a mapping of strings to either a list of ActionKeys or a callable
    # that takes a CMMCorePlus instance and QMainWindow and returns a QToolBar.
    TOOLBARS: Mapping[
        str, list[ActionKey] | Callable[[CMMCorePlus, QMainWindow], QToolBar]
    ] = {
        Toolbar.CAMERA_ACTIONS: [
            CoreAction.SNAP,
            CoreAction.TOGGLE_LIVE,
        ],
        Toolbar.OPTICAL_CONFIGS: OCToolBar,
        Toolbar.SHUTTERS: ShuttersToolbar,
        Toolbar.WIDGETS: [
            WidgetAction.CONSOLE,
            WidgetAction.PROP_BROWSER,
            WidgetAction.MDA_WIDGET,
            WidgetAction.STAGE_CONTROL,
            WidgetAction.CAMERA_ROI,
        ],
    }
    # Menus are a mapping of strings to either a list of ActionKeys or a callable
    # that takes a CMMCorePlus instance and QMainWindow and returns a QMenu.
    MENUS: Mapping[
        str, list[ActionKey] | Callable[[CMMCorePlus, QMainWindow], QMenu]
    ] = {
        Menu.PYMM_GUI: [WidgetAction.ABOUT],
        Menu.WINDOW: [
            WidgetAction.CONSOLE,
            WidgetAction.PROP_BROWSER,
            WidgetAction.INSTALL_DEVICES,
            WidgetAction.MDA_WIDGET,
            WidgetAction.STAGE_CONTROL,
            WidgetAction.CAMERA_ROI,
            WidgetAction.CONFIG_GROUPS,
            WidgetAction.EXCEPTION_LOG,
            WidgetAction.CONFIG_WIZARD,
        ],
    }

    def __init__(self, *, mmcore: CMMCorePlus | None = None) -> None:
        super().__init__()
        self.setWindowTitle("Mike")
        self.setObjectName("MicroManagerGUI")

        # Serves to cache created QAction objects so that they can be re-used
        # when the same action is requested multiple times. This is useful to
        # synchronize the state of actions that may appear in multiple menus or
        # toolbars.
        self._qactions = WeakValueDictionary[ActionKey, QAction]()
        self._inner_widgets = WeakValueDictionary[ActionKey, QWidget]()
        self._dock_widgets = WeakValueDictionary[ActionKey, QDockWidget]()
        self._qwidgets = ChainMap[ActionKey, QWidget](
            self._dock_widgets,  # type: ignore [arg-type]  # (not covariant)
            self._inner_widgets,
        )

        # get global CMMCorePlus instance
        self._mmc = mmc = mmcore or CMMCorePlus.instance()

<<<<<<< HEAD
        self._live_view = LivePreview(self, mmcore=self._mmc)
=======
        self._img_preview = PygfxImagePreview(self, mmcore=self._mmc)
        self._viewers_manager = NDVViewersManager(self, self._mmc)
>>>>>>> 95c4ed3c

        # MENUS ====================================
        # To add menus or menu items, add them to the MENUS dict above

        mb = cast("QMenuBar", self.menuBar())
        for name, entry in self.MENUS.items():
            if callable(entry):
                menu = entry(mmc, self)
                mb.addMenu(menu)
            else:
                menu = cast("QMenu", mb.addMenu(name))
                for action in entry:
                    menu.addAction(self.get_action(action))

        # TOOLBARS =================================
        # To add toolbars or toolbar items, add them to the TOOLBARS dict above

        for name, tb_entry in self.TOOLBARS.items():
            if callable(tb_entry):
                tb = tb_entry(mmc, self)
                self.addToolBar(tb)
            else:
                tb = cast("QToolBar", self.addToolBar(name))
                for action in tb_entry:
                    tb.addAction(self.get_action(action))

        # populate with default widgets ...
        # eventually this should be configurable and restored from a config file
        for key in (
            WidgetAction.CONFIG_GROUPS,
            WidgetAction.STAGE_CONTROL,
            WidgetAction.MDA_WIDGET,
        ):
            self.get_widget(key)

        # LAYOUT ======================================

        central_wdg = QWidget(self)
        self.setCentralWidget(central_wdg)

        layout = QVBoxLayout(central_wdg)
<<<<<<< HEAD
        layout.addWidget(self._live_view.viewer.widget())
=======
        layout.addWidget(self._img_preview)
>>>>>>> 95c4ed3c

    @property
    def mmcore(self) -> CMMCorePlus:
        return self._mmc

    def get_action(self, key: ActionKey, create: bool = True) -> QAction:
        """Create a QAction from this key."""
        if key not in self._qactions:
            if not create:
                raise KeyError(
                    f"Action {key} has not been created yet, and 'create' is False"
                )
            # create and cache it
            info: WidgetActionInfo[QWidget] = WidgetActionInfo.for_key(key)
            self._qactions[key] = action = info.to_qaction(self._mmc, self)
            # connect WidgetActions to toggle their widgets
            if isinstance(action.key, WidgetAction):
                action.triggered.connect(self._toggle_action_widget)

        return self._qactions[key]

    def get_widget(self, key: WidgetAction, create: bool = True) -> QWidget:
        """Get (or create) widget for `key`.

        Parameters
        ----------
        key : WidgetAction
            The widget to get.
        create : bool, optional
            Whether to create the widget if it doesn't exist yet, by default True.

        Raises
        ------
        KeyError
            If the widget doesn't exist and `create` is False.
        """
        if key not in self._qwidgets:
            if not create:
                raise KeyError(
                    f"Widget {key} has not been created yet, and 'create' is False"
                )
            self._inner_widgets[key] = widget = key.create_widget(self)

            # override closeEvent to uncheck the corresponding QAction
            # FIXME: this still doesn't work for some QDialogs
            def _closeEvent(a0: QCloseEvent | None = None) -> None:
                if action := self._qactions.get(key):
                    action.setChecked(False)
                if isinstance(a0, QCloseEvent):
                    superCloseEvent(a0)

            superCloseEvent = widget.closeEvent
            widget.closeEvent = _closeEvent  # type: ignore [method-assign]

            # also hook up QDialog's finished signal to closeEvent
            if isinstance(widget, QDialog):
                widget.finished.connect(_closeEvent)

            if dock_area := key.dock_area():
                self._dock_widgets[key] = dw = QDockWidget(key.value, self)
                dw.setWidget(widget)
                dw.closeEvent = _closeEvent  # type: ignore [assignment]
                self.addDockWidget(dock_area, dw)

            # toggle checked state of QAction if it exists
            # can this go somewhere else?
            if action := self._qactions.get(key):
                action.setChecked(True)

        return self._qwidgets[key]

    def _toggle_action_widget(self, checked: bool) -> None:
        """Callback that toggles the visibility of a widget.

        This is connected to the triggered signal of WidgetAction QActions above in
        `get_action`, so it is assumed that the sender is a QCoreAction with a
        WidgetAction key.  Calling otherwise will do nothing.
        """
        if not (
            isinstance(action := self.sender(), QCoreAction)
            and isinstance((key := action.key), WidgetAction)
        ):
            return

        widget = self.get_widget(key)
        widget.setVisible(checked)
        if checked:
            widget.raise_()<|MERGE_RESOLUTION|>--- conflicted
+++ resolved
@@ -24,11 +24,7 @@
 from ._ndv_viewers import NDVViewersManager
 from .actions import CoreAction, WidgetAction
 from .actions._action_info import ActionKey
-<<<<<<< HEAD
-from .core_link._viewers_core_link import LivePreview
-=======
 from .widgets._pygfx_image import PygfxImagePreview
->>>>>>> 95c4ed3c
 from .widgets._toolbars import OCToolBar, ShuttersToolbar
 
 if TYPE_CHECKING:
@@ -118,12 +114,8 @@
         # get global CMMCorePlus instance
         self._mmc = mmc = mmcore or CMMCorePlus.instance()
 
-<<<<<<< HEAD
-        self._live_view = LivePreview(self, mmcore=self._mmc)
-=======
         self._img_preview = PygfxImagePreview(self, mmcore=self._mmc)
         self._viewers_manager = NDVViewersManager(self, self._mmc)
->>>>>>> 95c4ed3c
 
         # MENUS ====================================
         # To add menus or menu items, add them to the MENUS dict above
@@ -165,11 +157,7 @@
         self.setCentralWidget(central_wdg)
 
         layout = QVBoxLayout(central_wdg)
-<<<<<<< HEAD
-        layout.addWidget(self._live_view.viewer.widget())
-=======
         layout.addWidget(self._img_preview)
->>>>>>> 95c4ed3c
 
     @property
     def mmcore(self) -> CMMCorePlus:
