--- conflicted
+++ resolved
@@ -23,24 +23,19 @@
 
 from pymmcore_gui.actions._core_qaction import QCoreAction
 from pymmcore_gui.actions.widget_actions import WidgetActionInfo
+from pymmcore_gui.widgets.image_preview._ndv_preview import NDVPreview
 
 from ._ndv_viewers import NDVViewersManager
 from .actions import CoreAction, WidgetAction
 from .actions._action_info import ActionKey
-<<<<<<< HEAD
-from .settings import settings
-from .widgets._toolbars import OCToolBar, ShuttersToolbar
-from .widgets.image_preview._ndv_preview import NDVPreview
-=======
 from .settings import Settings
 
 try:
     from .widgets._pygfx_image import PygfxImagePreview as ImagePreview
 except ImportError:
-    from pymmcore_widgets import ImagePreview  # type: ignore
+    pass  # type: ignore
 
 from .widgets._toolbars import OCToolBar
->>>>>>> 5fc91b6a
 
 if TYPE_CHECKING:
     from collections.abc import Mapping
@@ -150,12 +145,8 @@
         # get global CMMCorePlus instance
         self._mmc = mmcore or CMMCorePlus.instance()
 
-<<<<<<< HEAD
         self._img_preview = NDVPreview(self, mmcore=self._mmc)
-=======
-        self._img_preview = ImagePreview(self, mmcore=self._mmc)
         self._img_preview.setObjectName("ImagePreview")
->>>>>>> 5fc91b6a
         self._viewers_manager = NDVViewersManager(self, self._mmc)
         self._viewers_manager.viewerCreated.connect(self._on_viewer_created)
 
